--- conflicted
+++ resolved
@@ -2,22 +2,16 @@
 import glob
 import os
 from pathlib import Path
-<<<<<<< HEAD
-=======
 import re
->>>>>>> 115b90b0
 import requests
 import shutil
 import sys
 import time
 from zipfile import ZipFile
-<<<<<<< HEAD
-
 from utils.image_utils import ImageUtils
-=======
 import rasterio
 import numpy as np
->>>>>>> 115b90b0
+
 
 
 class SentinelApi:
@@ -87,7 +81,6 @@
 
         return data["features"]
 
-<<<<<<< HEAD
     @classmethod
     def download_data(cls, id: str, dataset_name: str, target_path: str = None) -> None:
         """
@@ -111,12 +104,6 @@
         cls.authenticate()
 
         # download zipfile from server and display progress
-=======
-    @staticmethod
-    def download_data(id: str, name: str, target_path: str = ""):
-        zipfile = Path(target_path) / f"{id}.zip"
-
->>>>>>> 115b90b0
         with requests.get(
             cls.DOWNLOAD_URL.replace("#product_id#", id),
             allow_redirects=True,
@@ -136,11 +123,8 @@
                         downloaded += len(chunk)
                 print("Download complete")
 
-<<<<<<< HEAD
         cls._extract(zipfile, Path(target_path) / dataset_name)
-=======
-        __class__._extract(zipfile, Path(target_path) / name)
->>>>>>> 115b90b0
+
 
     @staticmethod
     def crop_images(
@@ -210,7 +194,6 @@
         return int(os.environ["COPERNICUS_TOKEN_EXPIRES"]) < time.time()
 
     @staticmethod
-<<<<<<< HEAD
     def _extract(source_path: Path, target_path: Path) -> None:
         """
         Extracts the contents of the sentinel dataset zipfile, deletes unneccesary files
@@ -237,14 +220,10 @@
             source_path (Path): Path of the downloaded sentinel zipfile
             target_path (Path): Target folder to extract to
         """
-=======
-    def _extract(source_path: Path, target_path: Path):
->>>>>>> 115b90b0
         print("Extracting...")
         shutil.rmtree(target_path, True)
 
         with ZipFile(source_path, "r") as zip:
-<<<<<<< HEAD
             zip.extractall(target_path.parent / source_path.stem)
             os.remove(source_path)
 
@@ -272,27 +251,7 @@
             )
 
         shutil.rmtree(root.parent)
-=======
-            zip.extractall(target_path)
-            os.remove(source_path)
-
-        root = target_path / os.listdir(target_path)[0]
-        path = root / "GRANULE"
-        path = path / os.listdir(path)[0] / "IMG_DATA"
-        os.rename(path / "R10m", target_path / "R10m")
-        os.rename(path / "R20m", target_path / "R20m")
-        os.rename(path / "R60m", target_path / "R60m")
-        shutil.rmtree(root)
-
-        for dir in os.listdir(target_path):
-            for file in os.listdir(target_path / dir):
-                band = file.split("_")[2]
-                os.rename(
-                    target_path / dir / file,
-                    target_path / dir / f"{band}.jp2".lower(),
-                )
-
-   
+
     @staticmethod
     def _check_cloud_pixel(input_file, threshold=20):
         """
@@ -317,4 +276,3 @@
             cloud_present = np.any(region >= threshold)
 
         return cloud_present
->>>>>>> 115b90b0
