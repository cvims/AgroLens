--- conflicted
+++ resolved
@@ -81,12 +81,8 @@
     model_config = 'Model_A+'    # Select model Model_A or Model_A+ (Differs in the used feature columns)
     model_var = 'xgboost'        # Specify the model variant to be used: xgboost, nn, rf
     target = 'pH_CaCl2'          # Select target nutrient 'pH_CaCl2', 'pH_H2O', 'P', 'N', 'K'
-<<<<<<< HEAD
     include_optional_data = True # Currently comprises Clay data
-=======
-    include_optional_data = True # Currently comprises yield gap data which is under suspicion of considering soil nutrients therefore cheating
     validation = 'Single'        # Select validation method 'Single' or 'Spatial' (Spatial Cross Validation is only for XGBoost available)
->>>>>>> db68d336
 
     # Loop over model variants and target nutrients
     for model_var in model_vars:
