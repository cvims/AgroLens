--- conflicted
+++ resolved
@@ -183,11 +183,7 @@
     n_layers = trial.suggest_int("n_layers", 1, 5)
     
     # Dynamic adjustment of neurons and dropout rate
-<<<<<<< HEAD
-    hidden_sizes = [trial.suggest_int(f"n_units_l{i}", 16, 128) for i in range(n_layers)]
-=======
     hidden_sizes = [trial.suggest_int(f"n_units_l{i}", 8, 128, 4) for i in range(n_layers)]
->>>>>>> 0505df22
     dropout_rates = [trial.suggest_float(f"dropout_l{i}", 0.1, 0.5) for i in range(n_layers)]
     
     learning_rate = trial.suggest_float("learning_rate", 1e-4, 1e-2, log=True)
